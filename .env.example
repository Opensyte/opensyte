<<<<<<< HEAD
﻿# OpenSyte Example Environment Variables
# Copy to .env and fill in the required values.
=======
# OpenSyte  Example Environment Variables
# Copy this file to .env and fill in the required values.
>>>>>>> 7a9f5b82
# Lines starting with '#' are comments.

########################################
# Core Application
########################################
# PostgreSQL connection string
DATABASE_URL=postgresql://postgres:postgres@localhost:5432/opensyte

# Node environment: development | test | production
NODE_ENV=development

# Local dev server port (used for building URLs in some places)
PORT=3000

# Public app URL (used in emails/links on server and client)
NEXT_PUBLIC_APP_URL=http://localhost:3000

# Use `openssl rand -hex 32` to generate a random string for better auth secret
# This is required for session encryption and security
BETTER_AUTH_SECRET=

# Base URL of your app (used for OAuth redirects and email links)
# Should match NEXT_PUBLIC_APP_URL for consistency
BETTER_AUTH_URL=http://localhost:3000

########################################
# Authentication (Better Auth - Google OAuth)
########################################
# Required for Google sign-in
GOOGLE_CLIENT_ID=
GOOGLE_CLIENT_SECRET=

########################################
# Email Service (Resend)
########################################
# Required: API key for Resend transactional emails
RESEND_API_KEY=
RESEND_FROM_EMAIL=noreply@opensyte.org
RESEND_FROM_NAME=Opensyte

########################################
# SMS Service (Twilio)  Optional
########################################
# Leave these unset to disable SMS. Workflow SMS steps will be skipped.
# TWILIO_ACCOUNT_SID=
# TWILIO_AUTH_TOKEN=
# TWILIO_PHONE_NUMBER=

########################################
# File Uploads (UploadThing)
########################################
# Required: UploadThing API token for file uploads
# Get this from your UploadThing dashboard at https://uploadthing.com
UPLOADTHING_TOKEN=

########################################
# Build / CI (Optional)
########################################
# Skip env validation during container builds (not recommended locally)
# SKIP_ENV_VALIDATION=true

########################################
# Early Access Beta System
########################################
# Enable/disable early access mode (true/false)
ALLOW_EARLY_ACCESS=false

# Comma-separated list of admin emails who can access the admin dashboard
ADMIN_EMAILS=admin@example.com,admin2@example.com
<|MERGE_RESOLUTION|>--- conflicted
+++ resolved
@@ -1,76 +1,71 @@
-<<<<<<< HEAD
-﻿# OpenSyte Example Environment Variables
-# Copy to .env and fill in the required values.
-=======
-# OpenSyte  Example Environment Variables
-# Copy this file to .env and fill in the required values.
->>>>>>> 7a9f5b82
-# Lines starting with '#' are comments.
-
-########################################
-# Core Application
-########################################
-# PostgreSQL connection string
-DATABASE_URL=postgresql://postgres:postgres@localhost:5432/opensyte
-
-# Node environment: development | test | production
-NODE_ENV=development
-
-# Local dev server port (used for building URLs in some places)
-PORT=3000
-
-# Public app URL (used in emails/links on server and client)
-NEXT_PUBLIC_APP_URL=http://localhost:3000
-
-# Use `openssl rand -hex 32` to generate a random string for better auth secret
-# This is required for session encryption and security
-BETTER_AUTH_SECRET=
-
-# Base URL of your app (used for OAuth redirects and email links)
-# Should match NEXT_PUBLIC_APP_URL for consistency
-BETTER_AUTH_URL=http://localhost:3000
-
-########################################
-# Authentication (Better Auth - Google OAuth)
-########################################
-# Required for Google sign-in
-GOOGLE_CLIENT_ID=
-GOOGLE_CLIENT_SECRET=
-
-########################################
-# Email Service (Resend)
-########################################
-# Required: API key for Resend transactional emails
-RESEND_API_KEY=
-RESEND_FROM_EMAIL=noreply@opensyte.org
-RESEND_FROM_NAME=Opensyte
-
-########################################
-# SMS Service (Twilio)  Optional
-########################################
-# Leave these unset to disable SMS. Workflow SMS steps will be skipped.
-# TWILIO_ACCOUNT_SID=
-# TWILIO_AUTH_TOKEN=
-# TWILIO_PHONE_NUMBER=
-
-########################################
-# File Uploads (UploadThing)
-########################################
-# Required: UploadThing API token for file uploads
-# Get this from your UploadThing dashboard at https://uploadthing.com
-UPLOADTHING_TOKEN=
-
-########################################
-# Build / CI (Optional)
-########################################
-# Skip env validation during container builds (not recommended locally)
-# SKIP_ENV_VALIDATION=true
-
-########################################
-# Early Access Beta System
-########################################
-# Enable/disable early access mode (true/false)
-ALLOW_EARLY_ACCESS=false
-
-# Comma-separated list of admin emails who can access the admin dashboard
-ADMIN_EMAILS=admin@example.com,admin2@example.com
+# OpenSyte  Example Environment Variables
+# Copy this file to .env and fill in the required values.
+# Lines starting with '#' are comments.
+
+########################################
+# Core Application
+########################################
+# PostgreSQL connection string
+DATABASE_URL=postgresql://postgres:postgres@localhost:5432/opensyte
+
+# Node environment: development | test | production
+NODE_ENV=development
+
+# Local dev server port (used for building URLs in some places)
+PORT=3000
+
+# Public app URL (used in emails/links on server and client)
+NEXT_PUBLIC_APP_URL=http://localhost:3000
+
+# Use `openssl rand -hex 32` to generate a random string for better auth secret
+# This is required for session encryption and security
+BETTER_AUTH_SECRET=
+
+# Base URL of your app (used for OAuth redirects and email links)
+# Should match NEXT_PUBLIC_APP_URL for consistency
+BETTER_AUTH_URL=http://localhost:3000
+
+########################################
+# Authentication (Better Auth - Google OAuth)
+########################################
+# Required for Google sign-in
+GOOGLE_CLIENT_ID=
+GOOGLE_CLIENT_SECRET=
+
+########################################
+# Email Service (Resend)
+########################################
+# Required: API key for Resend transactional emails
+RESEND_API_KEY=
+RESEND_FROM_EMAIL=noreply@opensyte.org
+RESEND_FROM_NAME=Opensyte
+
+########################################
+# SMS Service (Twilio)  Optional
+########################################
+# Leave these unset to disable SMS. Workflow SMS steps will be skipped.
+# TWILIO_ACCOUNT_SID=
+# TWILIO_AUTH_TOKEN=
+# TWILIO_PHONE_NUMBER=
+
+########################################
+# File Uploads (UploadThing)
+########################################
+# Required: UploadThing API token for file uploads
+# Get this from your UploadThing dashboard at https://uploadthing.com
+UPLOADTHING_TOKEN=
+
+########################################
+# Build / CI (Optional)
+########################################
+# Skip env validation during container builds (not recommended locally)
+# SKIP_ENV_VALIDATION=true
+
+########################################
+# Early Access Beta System
+########################################
+# Enable/disable early access mode (true/false)
+ALLOW_EARLY_ACCESS=false
+
+# Comma-separated list of admin emails who can access the admin dashboard
+ADMIN_EMAILS=admin@example.com,admin2@example.com